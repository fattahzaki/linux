/*  linux/include/linux/clockchips.h
 *
 *  This file contains the structure definitions for clockchips.
 *
 *  If you are not a clockchip, or the time of day code, you should
 *  not be including this file!
 */
#ifndef _LINUX_CLOCKCHIPS_H
#define _LINUX_CLOCKCHIPS_H

/* Clock event notification values */
enum clock_event_nofitiers {
	CLOCK_EVT_NOTIFY_ADD,
	CLOCK_EVT_NOTIFY_BROADCAST_ON,
	CLOCK_EVT_NOTIFY_BROADCAST_OFF,
	CLOCK_EVT_NOTIFY_BROADCAST_FORCE,
	CLOCK_EVT_NOTIFY_BROADCAST_ENTER,
	CLOCK_EVT_NOTIFY_BROADCAST_EXIT,
	CLOCK_EVT_NOTIFY_SUSPEND,
	CLOCK_EVT_NOTIFY_RESUME,
	CLOCK_EVT_NOTIFY_CPU_DYING,
	CLOCK_EVT_NOTIFY_CPU_DEAD,
};

#ifdef CONFIG_GENERIC_CLOCKEVENTS_BUILD

#include <linux/clocksource.h>
#include <linux/cpumask.h>
#include <linux/ktime.h>
#include <linux/notifier.h>

struct clock_event_device;

/* Clock event mode commands */
enum clock_event_mode {
	CLOCK_EVT_MODE_UNUSED = 0,
	CLOCK_EVT_MODE_SHUTDOWN,
	CLOCK_EVT_MODE_PERIODIC,
	CLOCK_EVT_MODE_ONESHOT,
	CLOCK_EVT_MODE_RESUME,
};

/*
 * Clock event features
 */
#define CLOCK_EVT_FEAT_PERIODIC		0x000001
#define CLOCK_EVT_FEAT_ONESHOT		0x000002
#define CLOCK_EVT_FEAT_KTIME		0x000004
/*
 * x86(64) specific misfeatures:
 *
 * - Clockevent source stops in C3 State and needs broadcast support.
 * - Local APIC timer is used as a dummy device.
 */
#define CLOCK_EVT_FEAT_C3STOP		0x000008
#define CLOCK_EVT_FEAT_DUMMY		0x000010

/*
 * Core shall set the interrupt affinity dynamically in broadcast mode
 */
#define CLOCK_EVT_FEAT_DYNIRQ		0x000020

/**
 * struct clock_event_device - clock event device descriptor
 * @event_handler:	Assigned by the framework to be called by the low
 *			level handler of the event source
 * @set_next_event:	set next event function using a clocksource delta
 * @set_next_ktime:	set next event function using a direct ktime value
 * @next_event:		local storage for the next event in oneshot mode
 * @max_delta_ns:	maximum delta value in ns
 * @min_delta_ns:	minimum delta value in ns
 * @mult:		nanosecond to cycles multiplier
 * @shift:		nanoseconds to cycles divisor (power of two)
 * @mode:		operating mode assigned by the management code
 * @features:		features
 * @retries:		number of forced programming retries
 * @set_mode:		set mode function
 * @broadcast:		function to broadcast events
 * @min_delta_ticks:	minimum delta value in ticks stored for reconfiguration
 * @max_delta_ticks:	maximum delta value in ticks stored for reconfiguration
 * @name:		ptr to clock event name
 * @rating:		variable to rate clock event devices
 * @irq:		IRQ number (only for non CPU local devices)
 * @cpumask:		cpumask to indicate for which CPUs this device works
 * @list:		list head for the management code
 */
struct clock_event_device {
	void			(*event_handler)(struct clock_event_device *);
	int			(*set_next_event)(unsigned long evt,
						  struct clock_event_device *);
	int			(*set_next_ktime)(ktime_t expires,
						  struct clock_event_device *);
	ktime_t			next_event;
	u64			max_delta_ns;
	u64			min_delta_ns;
	u32			mult;
	u32			shift;
	enum clock_event_mode	mode;
	unsigned int		features;
	unsigned long		retries;

	void			(*broadcast)(const struct cpumask *mask);
	void			(*set_mode)(enum clock_event_mode mode,
					    struct clock_event_device *);
	void			(*suspend)(struct clock_event_device *);
	void			(*resume)(struct clock_event_device *);
	unsigned long		min_delta_ticks;
	unsigned long		max_delta_ticks;

	const char		*name;
	int			rating;
	int			irq;
	const struct cpumask	*cpumask;
	struct list_head	list;
} ____cacheline_aligned;

/*
 * Calculate a multiplication factor for scaled math, which is used to convert
 * nanoseconds based values to clock ticks:
 *
 * clock_ticks = (nanoseconds * factor) >> shift.
 *
 * div_sc is the rearranged equation to calculate a factor from a given clock
 * ticks / nanoseconds ratio:
 *
 * factor = (clock_ticks << shift) / nanoseconds
 */
static inline unsigned long div_sc(unsigned long ticks, unsigned long nsec,
				   int shift)
{
	uint64_t tmp = ((uint64_t)ticks) << shift;

	do_div(tmp, nsec);
	return (unsigned long) tmp;
}

/* Clock event layer functions */
extern u64 clockevent_delta2ns(unsigned long latch,
			       struct clock_event_device *evt);
extern void clockevents_register_device(struct clock_event_device *dev);

extern void clockevents_config(struct clock_event_device *dev, u32 freq);
extern void clockevents_config_and_register(struct clock_event_device *dev,
					    u32 freq, unsigned long min_delta,
					    unsigned long max_delta);

extern int clockevents_update_freq(struct clock_event_device *ce, u32 freq);

extern void clockevents_exchange_device(struct clock_event_device *old,
					struct clock_event_device *new);
extern void clockevents_set_mode(struct clock_event_device *dev,
				 enum clock_event_mode mode);
extern int clockevents_register_notifier(struct notifier_block *nb);
extern int clockevents_program_event(struct clock_event_device *dev,
				     ktime_t expires, bool force);

extern void clockevents_handle_noop(struct clock_event_device *dev);

static inline void
clockevents_calc_mult_shift(struct clock_event_device *ce, u32 freq, u32 minsec)
{
	return clocks_calc_mult_shift(&ce->mult, &ce->shift, NSEC_PER_SEC,
				      freq, minsec);
}

extern void clockevents_suspend(void);
extern void clockevents_resume(void);

#ifdef CONFIG_GENERIC_CLOCKEVENTS_BROADCAST
#ifdef CONFIG_ARCH_HAS_TICK_BROADCAST
extern void tick_broadcast(const struct cpumask *mask);
#else
#define tick_broadcast	NULL
#endif
extern int tick_receive_broadcast(void);
#endif

#if defined(CONFIG_GENERIC_CLOCKEVENTS_BROADCAST) && defined(CONFIG_TICK_ONESHOT)
extern int tick_check_broadcast_expired(void);
#else
static inline int tick_check_broadcast_expired(void) { return 0; }
#endif

#ifdef CONFIG_GENERIC_CLOCKEVENTS
extern void clockevents_notify(unsigned long reason, void *arg);
#else
static inline void clockevents_notify(unsigned long reason, void *arg) {}
#endif

#else /* CONFIG_GENERIC_CLOCKEVENTS_BUILD */

static inline void clockevents_suspend(void) {}
static inline void clockevents_resume(void) {}

<<<<<<< HEAD
#define clockevents_notify(reason, arg) do { } while (0)
static inline int tick_check_broadcast_expired(void) { return 0; }
=======
static inline void clockevents_notify(unsigned long reason, void *arg) {}
>>>>>>> 371deb95

#endif

#endif<|MERGE_RESOLUTION|>--- conflicted
+++ resolved
@@ -192,12 +192,8 @@
 static inline void clockevents_suspend(void) {}
 static inline void clockevents_resume(void) {}
 
-<<<<<<< HEAD
-#define clockevents_notify(reason, arg) do { } while (0)
+static inline void clockevents_notify(unsigned long reason, void *arg) {}
 static inline int tick_check_broadcast_expired(void) { return 0; }
-=======
-static inline void clockevents_notify(unsigned long reason, void *arg) {}
->>>>>>> 371deb95
 
 #endif
 
