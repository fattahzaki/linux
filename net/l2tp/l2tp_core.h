--- conflicted
+++ resolved
@@ -300,8 +300,6 @@
 		l2tp_session_free(session);
 }
 
-<<<<<<< HEAD
-=======
 static inline int l2tp_get_l2specific_len(struct l2tp_session *session)
 {
 	switch (session->l2specific_type) {
@@ -313,7 +311,6 @@
 	}
 }
 
->>>>>>> 661e50bc
 #define l2tp_printk(ptr, type, func, fmt, ...)				\
 do {									\
 	if (((ptr)->debug) & (type))					\
